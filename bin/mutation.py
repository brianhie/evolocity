--- conflicted
+++ resolved
@@ -321,11 +321,6 @@
             prob = y_pred[pos + 1, word_idx]
             if 'esm' in args.model_name:
                 prob = np.exp(prob)
-<<<<<<< HEAD
-            if prob < prob_cutoff:
-                continue
-=======
->>>>>>> d5b54be9
             word_pos_prob[(word, pos)] = prob
 
     base_embedding = embed_seqs(
@@ -454,14 +449,9 @@
     for (word, pos), prob in word_pos_prob.items():
         mutable = seq_to_mutate[:pos] + word + seq_to_mutate[pos + 1:]
         seq_prob[mutable] = prob
-<<<<<<< HEAD
         if 'esm' in args.model_name:
             prob = np.exp(prob)
-        if prob >= prob_cutoff:
-            prob_seqs[mutable] = [ { 'word': word, 'pos': pos } ]
-=======
         prob_seqs[mutable] = [ { 'word': word, 'pos': pos } ]
->>>>>>> d5b54be9
 
     seqs = np.array([ str(seq) for seq in sorted(seq_prob.keys()) ])
 

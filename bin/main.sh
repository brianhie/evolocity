--- conflicted
+++ resolved
@@ -1,16 +1,3 @@
-<<<<<<< HEAD
-#python bin/flu_np.py esm1b --evolocity > np_esm1b_evolocity.log 2>&1
-#python bin/flu_np.py tape --evolocity > np_tape_evolocity.log 2>&1
-#
-#python bin/flu.py esm1b --evolocity > ha_esm1b_evolocity.log 2>&1
-#python bin/flu.py tape --evolocity > ha_tape_evolocity.log 2>&1
-#
-#python bin/gag.py esm1b --evolocity > gag_esm1b_evolocity.log 2>&1
-#python bin/gag.py tape --evolocity > gag_tape_evolocity.log 2>&1
-#
-#python bin/hiv.py esm1b --evolocity > env_esm1b_evolocity.log 2>&1
-#python bin/hiv.py tape --evolocity > env_tape_evolocity.log 2>&1
-=======
 python bin/flu_np.py esm1b --evolocity > np_esm1b_evolocity.log 2>&1
 python bin/flu_np.py tape --evolocity > np_tape_evolocity.log 2>&1
 
@@ -20,27 +7,10 @@
 python bin/gag.py esm1b --evolocity > gag_esm1b_evolocity.log 2>&1
 python bin/gag.py tape --evolocity > gag_tape_evolocity.log 2>&1
 python bin/gag.py esm1b --ancestral > gag_esm1b_ancestral.log 2>&1
->>>>>>> d30f4ef8
 
 python bin/cov.py esm1b --evolocity > spike_esm1b_evolocity.log 2>&1
 python bin/cov.py tape --evolocity > spike_tape_evolocity.log 2>&1
 
-<<<<<<< HEAD
-#python bin/cyc.py esm1b --evolocity > cyc_esm1b_evolocity.log 2>&1
-#python bin/cyc.py tape --evolocity > cyc_tape_evolocity.log 2>&1
-#
-#python bin/glo.py esm1b --evolocity > glo_esm1b_evolocity.log 2>&1
-#python bin/glo.py tape --evolocity > glo_tape_evolocity.log 2>&1
-#
-#python bin/pgk.py esm1b --evolocity > pgk_esm1b_evolocity.log 2>&1
-#python bin/pgk.py tape --evolocity > pgk_tape_evolocity.log 2>&1
-#
-#python bin/eno.py esm1b --evolocity > eno_esm1b_evolocity.log 2>&1
-#python bin/eno.py tape --evolocity > eno_tape_evolocity.log 2>&1
-#
-#python bin/ser.py esm1b --evolocity > ser_esm1b_evolocity.log 2>&1
-#python bin/ser.py tape --evolocity > ser_tape_evolocity.log 2>&1
-=======
 python bin/cyc.py esm1b --evolocity > cyc_esm1b_evolocity.log 2>&1
 python bin/cyc.py tape --evolocity > cyc_tape_evolocity.log 2>&1
 
@@ -55,5 +25,4 @@
 python bin/eno.py tape --evolocity > eno_tape_evolocity.log 2>&1
 
 python bin/ser.py esm1b --evolocity > ser_esm1b_evolocity.log 2>&1
-python bin/ser.py tape --evolocity > ser_tape_evolocity.log 2>&1
->>>>>>> d30f4ef8
+python bin/ser.py tape --evolocity > ser_tape_evolocity.log 2>&1
--- conflicted
+++ resolved
@@ -99,7 +99,7 @@
     seq_len = max([ len(seq) for seq in seqs ]) + 2
     vocab_size = len(AAs) + 2
 
-    model = get_model(args, seq_len, vocab_size)
+    model = get_model(args, seq_len, vocab_size, batch_size=500)
 
     return model, seqs
 
@@ -175,12 +175,9 @@
     interpret_clusters(adata)
     #seq_clusters(adata)
 
-<<<<<<< HEAD
-=======
     plot_umap(adata[adata.obs['louvain'] == '7'],
               namespace='cov7')
 
->>>>>>> db739f4f
 if __name__ == '__main__':
     args = parse_args()
 

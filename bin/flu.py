--- conflicted
+++ resolved
@@ -337,7 +337,7 @@
     AAs = [
         'A', 'R', 'N', 'D', 'C', 'Q', 'E', 'G', 'H',
         'I', 'L', 'K', 'M', 'F', 'P', 'S', 'T', 'W',
-        'Y', 'V', 'X', 'Z', 'J', 'U', 'B',
+        'Y', 'V', 'X', 'Z', 'J', 'U', 'B', 'Z'
     ]
     vocabulary = { aa: idx + 1 for idx, aa in enumerate(sorted(AAs)) }
 
@@ -370,26 +370,12 @@
 
         tprint('Lee et al. 2018...')
         seq_to_mutate, escape_seqs = load_lee2018()
-        cache_fname = ('target/flu/semantics/cache/plot_h1_{}_{}.npz'
-                       .format(args.model_name, args.dim))
-        analyze_semantics(
-            args, model, vocabulary, seq_to_mutate, escape_seqs,
-            prob_cutoff=0., beta=1., plot_acquisition=True,
-            cache_fname=cache_fname,
-        )
+        analyze_semantics(args, model, vocabulary, seq_to_mutate, escape_seqs,
+                          prob_cutoff=0., beta=1., plot_acquisition=True,)
         tprint('')
 
         tprint('Lee et al. 2019...')
         seq_to_mutate, escape_seqs = load_lee2019()
-<<<<<<< HEAD
-        cache_fname = ('target/flu/semantics/cache/plot_h3_{}_{}.npz'
-                       .format(args.model_name, args.dim))
-        analyze_semantics(
-            args, model, vocabulary, seq_to_mutate, escape_seqs,
-            prob_cutoff=0., beta=1., plot_acquisition=True,
-            cache_fname=cache_fname,
-        )
-=======
         analyze_semantics(args, model, vocabulary, seq_to_mutate, escape_seqs,
                           prob_cutoff=0., beta=1., plot_acquisition=True,)
 
@@ -409,5 +395,4 @@
         for beta in [ 0., 0.1, 0.25, 1. ]:
             tprint('\nBeta = {}\n'.format(beta))
             evolve(args, model, vocabulary, start_seq,
-                   n_timesteps=100, prob_cutoff=1e-3, beta=beta,)
->>>>>>> db739f4f
+                   n_timesteps=100, prob_cutoff=1e-3, beta=beta,)